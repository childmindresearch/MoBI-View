--- conflicted
+++ resolved
@@ -14,10 +14,6 @@
 - [ ] Grant third-party app permissions (e.g. Codecov) [here](https://github.com/organizations/cmi-dair/settings/installations), if necessary.
 - [ ] Either generate a `CODECOV_TOKEN` secret [here](https://github.com/cmi-dair/flowdump/blob/main/.github/workflows/python_tests.yaml) (if its a private repository) or remove the line `token: ${{ secrets.CODECOV_TOKEN }}`
 - [ ] API docs website: After the first successful build, go to the `Settings` tab of your repository, scroll down to the `GitHub Pages` section, and select `gh-pages` as the source. This will generate a link to your API docs.
-<<<<<<< HEAD
-
-=======
->>>>>>> ce9dc120
 
 # Project name
 
